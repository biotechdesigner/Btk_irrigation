"""
########################################################################
The soil_water.py module contains the SoilWater class, which provides
I/O tools for using measured volumetric soil water content data in the
pyfao56 environment. The SoilWater class is capable of storing measured
<<<<<<< HEAD
volumetric soil water content (cm^3/cm^3) data, computing and storing
measured fractional soil water deficit (cm^3/cm^3), and computing root
zone soil water deficit (mm).
=======
volumetric soil water content (cm^3/cm^3) data, measured fractional soil
water deficit (cm^3/cm^3) data, and computing root zone soil water
deficit (mm) data.
>>>>>>> a8b95158

The soil_water.py module contains the following:
    SoilWater - A class for managing measured soil water data

10/17/2022 SWC Python functions developed by Josh Brekel, USDA-ARS
11/07/2022 SWD Python functions developed by Josh Brekel, USDA-ARS
03/07/2023 SoilWater  functions developed by Josh Brekel, USDA-ARS
########################################################################
"""

import pandas as pd

class SoilWater:
    """A class for managing measured soil water data in pyfao56.

    Attributes
    ----------
    swcdata : DataFrame
        Volumetric soil water content (cm^3/cm^3) data as float
        index   - Bottom depth of soil profile layer as integer (cm)
        columns - measurement date in string 'YYYY-DOY' format
    swddata : DataFrame
        Fractional soil water deficit data as float
        index   - Bottom depth of soil profile layer as integer (cm)
        columns - string measurement date in 'YYYY-DOY' format
    rzdata : DataFrame
        Soil water deficit (mm) data as float
        index   - string measurement date in 'YYYY-DOY' format
        columns - ['Year', 'DOY', 'Zr', 'SWDr', 'SWDrmax']
            Year    - 4-digit year (yyyy)
            DOY     - Day of year  (ddd)
<<<<<<< HEAD
            Zr      - Root depth (m), FAO-56 page 279
=======
            Zr      - Simulated root depth (m), FAO-56 page 279
>>>>>>> a8b95158
            SWDr    - Measured soil water deficit(mm) for root depth
            SWDrmax - Measured soil water deficit(mm) for max root depth
            SWCr    - Measured soil water deficit(mm) for root depth
            SWCrmax - Measured soil water deficit(mm) for max root depth
<<<<<<< HEAD
            ObsKs   - Measured Ks based on SWDr and pyfao56 Model class
=======
            MeasKs  - Measured Ks based on SWDr and pyfao56 Model class
>>>>>>> a8b95158

    Methods
    -------
    savefile(swc_path='tools_pyfao56.vswc',swd_path=
             'tools_pyfao56.vswd', rzsw_path='tools_pyfao56.rzsw')
        Save SoilWater attribute(s) to file(s)
    loadfile(swc_path='tools_pyfao56.vswc',swd_path=
             'tools_pyfao56.vswd', rzsw_path='tools_pyfao56.rzsw')
        Load SoilWater attribute(s) from file(s)
    customload()
        Override this function to customize loading measured
        volumetric soil water content data.
    compute_swd_from_swc()
        Compute measured soil water deficit (for each soil layer)
        from swcdata class atrribute. Populates swddata class attribute.
    compute_root_zone_sw()
        Compute measured soil water deficit (mm) and measured volumetric
        soil water content (mm) in the active root zone and in the
        maximum root zone, based on pyfao56 Model root depth estimates.
        Also computes Ks based on measured SWD and pyfao56 Model class
        object. Populates rzdata class attribute.
    """

    def __init__(self, mdl=None, *args):
        """
        Initialize the SoilWater class object.

        Parameters
        ----------
        mdl   : pyfao56 Model class object, optional
            pyfao56 Model class that can be used for calculating soil
            water deficit and/or root zone soil water values.
            Default is None.
        *args : str
            A variable number of file paths that the user wants to load.
            The supported file extensions are 'vswc', 'vswd', and 'rzsw'.

        Raises
        ------
        ValueError
            If the file does not have an accepted file extension.

        Notes
        -----
        If only 'vswc' file is passed, then SWD and SWrz are computed.
        If only 'vswc' and 'vswd' files are passed, then the root zone
        soil water values are calculated.

        If the user does not load from a file, then they can use the
        customload method to populate the swcdata attribute.
        """
        # Initialize two main class attributes as None types:
        self.swcdata = None
        self.swddata = None
        self.rzdata  = None
        # Initialize rzdata column names
        self.rz_cnames = ['Year', 'DOY', 'Zr', 'SWDr',
                          'SWDrmax', 'SWCr', 'SWCrmax', 'MeasKs']

        # Create list of acceptable file extensions
        accepted_extensions = ['vswc', 'vswd', 'rzsw']
        # Set class model object (if one is passed at instantiation)
        if mdl is not None:
            self.mdl = mdl
        # Load files to the class attributes
        if args:
            for filepath in args:
                deconstructed_filepath = filepath.rsplit('.', 1)
                extension = deconstructed_filepath[-1].lower()
                if extension not in accepted_extensions:
                    raise ValueError(f'{filepath} does not have an '
                                     f'accepted file extension.')
                elif extension == 'vswc':
                    self.loadfile(swc_path=filepath)
                elif extension == 'vswd':
                    self.loadfile(swd_path=filepath)
                elif extension == 'rzsw':
                    self.loadfile(rzsw_path=filepath)
            # If only a vswc file is given, then compute SWD and SWrz
            if self.swddata is None and self.rzdata is None:
                self.compute_swd_from_swc()
                self.compute_root_zone_sw()
            # If only vswc and vswd files are given, then compute SWrz
            elif self.rzdata is None:
                self.compute_root_zone_sw()
        # If not loading from file, then use customload to populate swc
        else:
            self.swcdata = pd.DataFrame()
            self.swddata = pd.DataFrame()
            self.rzdata  = pd.DataFrame(columns=self.rz_cnames)

    def __str__(self, method='all'):
        """Represent the SoilWater class as a string"""

        method = method.lower()
        accepted_methods = ['all', 'vswc', 'vswd', 'rzsw']
        title = 'pyfao56: FAO-56 Evapotranspiration in Python'
        ast = '*' * 72
        if method not in accepted_methods:
            raise ValueError(f'{method} is not an accepted argument. '
                             f'The acceptable formats are: '
                             f'{accepted_methods}')
        elif method == 'all':
            swc = self.__str__(method='vswc')
            swd = self.__str__(method='vswd')
            rzsw = self.__str__(method='rzsw')
            if (swc is not None)&(swd is not None)&(rzsw is not None):
                s = swc + f'\n{ast}\n' + swd + f'\n{ast}\n' + rzsw
            elif (swc is not None)&(swd is not None)&(rzsw is None):
                s = swc + f'\n{ast}\n' + swd
            elif (swc is not None)&(swd is None)&(rzsw is None):
                s = swc
            elif (swc is None) & (swd is None) & (rzsw is None):
                s = 'Pyfao56 Tools SoilWater class is empty.'
            return s
        elif method == 'vswc':
            if self.swcdata is None:
                print('swcdata Class attribute is empty.')
                return
            fmts = {'__index__': '{:5d}'.format}
            for date_col in list(self.swcdata):
                fmts[date_col] = '{:8.3f}'.format
            s = ('{:s}\n'
                 '{:s}\n'
                 'Tools: Measured Soil Water Content (cm^3/cm^3) Data '
                 'by Layer\n'
                 '{:s}\n'
                 'Depth').format(ast, title, ast)
            for cname in list(self.swcdata):
                s += '{:>9s}'.format(cname)
            s += '\n'
            s += self.swcdata.to_string(header=False,
                                        na_rep='    NaN',
                                        formatters=fmts)
            return s
        elif method == 'vswd':
            if self.swddata is None:
                print('SoilWater swddata class attribute is empty.\n')
                return
            fmts = {'__index__': '{:5d}'.format}
            for date_col in list(self.swddata):
                fmts[date_col] = '{:8.3f}'.format
            s = ('{:s}\n'
                 '{:s}\n'
                 'Tools: Measured Soil Water Deficit (cm^3/cm^3) Data '
                 'by Layer\n'
                 '{:s}\n'
                 'Depth').format(ast, title, ast)
            for cname in list(self.swddata):
                s += '{:>9s}'.format(cname)
            s += '\n'
            s += self.swddata.to_string(header=False,
                                        na_rep='    NaN',
                                        formatters=fmts)
            return s
        elif method == 'rzsw':
            if self.rzdata is None:
                print('SoilWater rzdata class attribute is empty.\n')
                return
            fmts = {'Year': '{:4s}'.format, 'DOY': '{:3s}'.format,
                    'Zr': '{:5.3f}'.format, 'SWDr': '{:7.3f}'.format,
                    'SWDrmax': '{:7.3f}'.format,
                    'SWCr': '{:7.3f}'.format,
                    'SWCrmax': '{:7.3f}'.format,
                    'MeasKs': '{:6.3f}'.format}
            s = ('{:s}\n'
                 '{:s}\n'
                 'Tools: Simulated Root Zone (m) & Measured Soil '
                 'Water (mm) Data\n'
                 '{:s}\n'
                 'Year DOY    Zr    SWDr SWDrmax    SWCr SWCrmax MeasKs\n'
                 ).format(ast, title, ast)
            s += self.rzdata.to_string(header=False,
                                       index=False,
                                       formatters=fmts)
            return s

    def savefile(self, swc_path=None, swd_path=None, rzsw_path=None):
        """Save measured soil water data to a file.

        Parameters
        ----------
        swc_path  : str, optional
            Any valid filepath string (default = None)
        swd_path  : str, optional
            Any valid filepath string (default = None)
        rzsw_path : str, optional
            Any valid filepath string (default = None)

        Raises
        ------
        FileNotFoundError
            If a filepath is not found.
        """
        if swc_path is not None:
            try:
                f = open(swc_path, 'w')
            except FileNotFoundError:
                print('The filepath for soil water content data is not '
                      'found.')
            else:
                f.write(self.__str__(method='vswc'))
                f.close()
        if swd_path is not None:
            try:
                f = open(swd_path, 'w')
            except FileNotFoundError:
                print('The filepath for soil water deficit data is not '
                      'found.')
            else:
                f.write(self.__str__(method='vswd'))
                f.close()
        if rzsw_path is not None:
            try:
                f = open(rzsw_path, 'w')
            except FileNotFoundError:
                print('The filepath for root zone soil water  data is '
                      'not found.')
            else:
                f.write(self.__str__(method='rzsw'))
                f.close()
        if (swc_path is None)&(swd_path is None)&(rzsw_path is None):
            print('Please specify a filepath for data to be saved.')

    def loadfile(self, swc_path=None, swd_path=None, rzsw_path=None):
        """Load pyfao56 soil profile data from a file.

        Parameters
        ----------
        swc_path  : str, optional
            Any valid filepath string (default = None)
        swd_path  : str, optional
            Any valid filepath string (default = None)
        rzsw_path : str, optional
            Any valid filepath string (default = None)

        Raises
        ------
        FileNotFoundError
            If a filepath is not found.
        """
        if swc_path is not None:
            try:
                f = open(swc_path, 'r')
            except FileNotFoundError:
                print('The filepath for soil water content data is not '
                      'found.')
            else:
                lines = f.readlines()
                f.close()
                cols = lines[4].strip().split()[1:]
                self.swcdata = pd.DataFrame(columns=cols)
                for line in lines[5:]:
                    line = line.strip().split()
                    depth = int(line[0])
                    data = list()
                    for i in list(range(1, len(cols) + 1)):
                        data.append(float(line[i]))
                    self.swcdata.loc[depth] = data
        if swd_path is not None:
            try:
                f = open(swd_path, 'r')
            except FileNotFoundError:
                print('The filepath for soil water deficit data is not '
                      'found.')
            else:
                lines = f.readlines()
                f.close()
                cols = lines[4].strip().split()[1:]
                self.swddata = pd.DataFrame(columns=cols)
                for line in lines[5:]:
                    line = line.strip().split()
                    depth = int(line[0])
                    data = list()
                    for i in list(range(1, len(cols) + 1)):
                        data.append(float(line[i]))
                    self.swddata.loc[depth] = data
        if rzsw_path is not None:
            try:
                f = open(rzsw_path, 'r')
            except FileNotFoundError:
                print('The filepath for root zone soil water data is '
                      'not found.')
            else:
                lines = f.readlines()
                f.close()
                cnames = ['Zr', 'SWDr', 'SWDrmax', 'SWCr',
                          'SWCrmax', 'MeasKs']
                self.rzdata = pd.DataFrame(columns=cnames)
                for line in lines[5:]:
                    line = line.strip().split()
                    year = line[0]
                    doy = line[1]
                    key = '{:04d}-{:03d}'.format(int(year), int(doy))
                    data = list()
                    for i in list(range(2, 8)):
                        data.append(float(line[i]))
                    self.rzdata.loc[key] = data
        if (swc_path is None)&(swd_path is None)&(rzsw_path is None):
            print('Please specify a filepath for data to be loaded.')

    def customload(self):
        """Override this function to customize loading measured
        volumetric soil water content data for the swcdata attribute.
        """

        pass

    def compute_swd_from_swc(self):
        """Compute measured soil water deficit (for each soil layer)
        from swcdata class atrribute. Populates swddata class attribute.
        """
        # Making a base dataframe out of swcdata
        swddata = self.swcdata.copy()
        # Checking if soil class attribute exists
        try:
            sol = self.mdl.sol
        except AttributeError:
            print('To compute soil water deficit, please provide a '
                  'pyfao56 model object. \n')
            return
        if sol is None:
            # Copying field capacity info over to swddata
            thetaFC = self.mdl.par.thetaFC
            swddata['thetaFC'] = [thetaFC] * swddata.shape[0]
        else:
            # Copying soil data from the model class
            sol = self.mdl.sol.sdata
            # Copying field capacity info over to swddata
            swddata['thetaFC'] = sol['thetaFC'].copy()
        # Creating a list of the column names in the swddata dataframe
        cnames = list(swddata.columns)
        # Looping through column names; calculating SWD on date columns
        for cname in cnames:
            if cname != 'thetaFC':
                # "Clip" sets negative SWD values to zero
                swddata[cname] = (swddata['thetaFC'] -
                                       swddata[cname]).clip(lower=0)
        # Dropping the Field Capacity info from the dataframe (K.I.S.)
        swddata.drop('thetaFC', axis=1, inplace=True)
        # Write swddata to class attribute
        self.swddata = swddata

    def compute_root_zone_sw(self):
        """Compute measured soil water deficit (mm) and measured
        volumetric soil water content (mm) in the active root zone and
        in the maximum root zone, based on pyfao56 Model root depth
        estimates. Also computes Ks based on measured SWD and pyfao56
        Model class object. Populates rzdata class attribute."""

        # ********************* Setting things up **********************
        # Get lists of measurement dates SWD
        try:
            swd_dates = list(self.swddata.columns)
        except AttributeError:
            print('To compute root zone soil water values, please first'
                  ' populate the swddata class attribute. \n')
            return
        # Get lists of years and days of measurements from dates list
        years = []
        days = []
        for i in swd_dates:
            deconstructed_date = i.split('-')
            years += [deconstructed_date[0]]
            days += [deconstructed_date[1]]

        # Make initial dataframe out of the measurement date info
        rzdata = pd.DataFrame({'Year-DOY': swd_dates,
                               'Year': years,
                               'DOY': days})
        # Set row index to be the same as pyfao56 Model output dataframe
        rzdata = rzdata.set_index('Year-DOY')

        # Merging Zr column to the initial dataframe on measurement days
        rzdata = rzdata.merge(self.mdl.odata[['Zr']], left_index=True,
                              right_index=True)

        # Setting variable for max root zone in #10^-5 meters
        rmax = self.mdl.par.Zrmax * 100000 #10^-5 meters

        # ****************** Computing Root Zone SW ********************
        # Loop through measurement dates to compute SWD and SWC values
        SWDr    = {}
        SWDrmax = {}
        SWCr    = {}
        SWCrmax = {}
        for mykey in swd_dates:
            lyr_dpths = list(self.swddata[mykey].index)
            # Finding root depth(10^-5 m) on measurement days
            try:
                Zr = rzdata.loc[mykey, 'Zr'] * 100000  #10^-5 meters
            except KeyError:
                # Ignoring mismatches in measured/modeled data
                pass
            # Setting temp variables for SWDr and SWDrmax on meas. days
            Dr      = 0.
            Drmax   = 0.
            # Setting temp variables for SWCr and SWCrmax on meas. days
            H2Or    = 0.
            H2Ormax = 0.
            # Iterate down to max root depth in 10^-5 meters increments
            for inc in list(range(1, int(rmax + 1))):
                # Find soil layer that contains the increment
                lyr = [dpth for (idx, dpth) in enumerate(lyr_dpths)
                       if inc <= dpth * 1000][0]  #10^-5 meters
                # Compute SWD(mm) & SWC(mm) in active root depth for day
                if inc <= Zr:
                    Dr   += self.swddata.loc[lyr, mykey] / 100  #mm
                    H2Or += self.swcdata.loc[lyr, mykey] / 100  #mm
                # Compute measured SWD(mm) & SWC(mm) in max root depth
                Drmax   += self.swddata.loc[lyr, mykey] / 100  #mm
                H2Ormax += self.swcdata.loc[lyr, mykey] / 100  #mm
            # Add SWD values to dictionaries with measurement day as key
            SWDr[mykey] = Dr
            SWDrmax[mykey] = Drmax
            # Add SWC values to dictionaries with measurement day as key
            SWCr[mykey] = H2Or
            SWCrmax[mykey] = H2Ormax

        # Add SWD and SWC dictionaries to rzdata as columns
        rzdata['SWDr']    = pd.Series(SWDr)
        rzdata['SWDrmax'] = pd.Series(SWDrmax)
        rzdata['SWCr']    = pd.Series(SWCr)
        rzdata['SWCrmax'] = pd.Series(SWCrmax)

        # ****************** Calculating Measured Ks *******************
        Ks = {}
        for mykey, value in rzdata.iterrows():
            taw = self.mdl.odata.loc[mykey, 'TAW']
            raw = self.mdl.odata.loc[mykey, 'RAW']
            dr = rzdata.loc[mykey, 'SWDr']
            Ks[mykey] = sorted([0.0, (taw - dr) / (taw - raw), 1.0])[1]

        rzdata['MeasKs'] = pd.Series(Ks)

        # Populate rzdata class attribute
        self.rzdata = rzdata
<|MERGE_RESOLUTION|>--- conflicted
+++ resolved
@@ -3,15 +3,9 @@
 The soil_water.py module contains the SoilWater class, which provides
 I/O tools for using measured volumetric soil water content data in the
 pyfao56 environment. The SoilWater class is capable of storing measured
-<<<<<<< HEAD
-volumetric soil water content (cm^3/cm^3) data, computing and storing
-measured fractional soil water deficit (cm^3/cm^3), and computing root
-zone soil water deficit (mm).
-=======
 volumetric soil water content (cm^3/cm^3) data, measured fractional soil
 water deficit (cm^3/cm^3) data, and computing root zone soil water
 deficit (mm) data.
->>>>>>> a8b95158
 
 The soil_water.py module contains the following:
     SoilWater - A class for managing measured soil water data
@@ -43,20 +37,12 @@
         columns - ['Year', 'DOY', 'Zr', 'SWDr', 'SWDrmax']
             Year    - 4-digit year (yyyy)
             DOY     - Day of year  (ddd)
-<<<<<<< HEAD
-            Zr      - Root depth (m), FAO-56 page 279
-=======
             Zr      - Simulated root depth (m), FAO-56 page 279
->>>>>>> a8b95158
             SWDr    - Measured soil water deficit(mm) for root depth
             SWDrmax - Measured soil water deficit(mm) for max root depth
             SWCr    - Measured soil water deficit(mm) for root depth
             SWCrmax - Measured soil water deficit(mm) for max root depth
-<<<<<<< HEAD
-            ObsKs   - Measured Ks based on SWDr and pyfao56 Model class
-=======
             MeasKs  - Measured Ks based on SWDr and pyfao56 Model class
->>>>>>> a8b95158
 
     Methods
     -------
